--- conflicted
+++ resolved
@@ -1,7 +1,5 @@
 ankaios-sdk==0.6.0
-<<<<<<< HEAD
 ultralytics
-=======
 
 # Lane Detection (LA) System Requirements
 # Computer Vision and Image Processing
@@ -10,5 +8,4 @@
 numpy==1.24.3
 
 # Optional dependencies for improved performance
-opencv-contrib-python==4.8.1.78
->>>>>>> 161c1076
+opencv-contrib-python==4.8.1.78